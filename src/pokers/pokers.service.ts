import { Injectable } from '@nestjs/common';
import { Socket } from 'socket.io';
import { PointsService } from '../points/points.service';
<<<<<<< HEAD
import { Client, PokerRoom, Story, Vote } from './poker-room';
=======
import { PokerRoom, client, story, memberList } from './poker-room';
>>>>>>> 2a4939dd

interface CurrentVotes {
  voteCount: number;
  votes: Vote[];
  groupedVoterNames: { [vote: string]: string[] };
}

export interface Rooms {
  [room: string]: PokerRoom;
}

export interface Users {
  [socketId: string]: string;
}

export interface disconnected {
  [userId: string]: {
    room: string;
    client: Client;
  };
}

@Injectable()
export class PokersService {
<<<<<<< HEAD
  private rooms: Rooms = {};
  private users: Users = {};
  private disconnected: disconnected = {};
=======
  private rooms: rooms = {};
  private users: users = {};
>>>>>>> 2a4939dd

  /**
   * Returns debug information.
   *
   * @returns {any} Debug info.
   */
  public debug() {
    return this.rooms;
  }

  /**
   * Greets a new user.
   *
   * @param {Socket} client The client socket.
   * @param {string} userId The user Id.
   */
  public greet(client: Socket, userId: string): void {
    this.users[client.id] = userId;
  }

  /**
   * Get the vote of a user.
   *
   * @param {Socket} client The client.
   * @param {string} room The room.
   *
   * @returns {Vote|null} The vote of the user.
   */
  public getVote(client: Socket, room: string): Vote | null {
    return this.getRoom(room).getCurrentVote(this.getUserId(client)) || null;
  }

  /**
   * Lets the client leave.
   *
   * @param {Socket} client The client.
   */
  public exit(client: Socket): void {
    const userId = this.users[client.id];

    this.removeUserFromRooms(userId);

    for (const socketId of Object.keys(this.users)) {
      if (this.users[socketId] === userId) {
        delete this.users[socketId];
      }
    }
  }

  /**
   * Disconnects a client, stores data for reconnection.
   *
   * @param {Socket} client Disconnecting client.
   * @param {string} room The room of the user.
   */
  public disconnect(client: Socket, room: string): void {
<<<<<<< HEAD
    const userId = this.getUserId(client);
    const user = this.getRoom(room).getClient(userId);

    if (user.votes.length !== 0) {
      // Store to restore on reconnect.
      this.disconnected[userId] = {
        room,
        client: user,
      };
    }

    this.removeUserFromRooms(userId);
=======
    this.getRoom(room).setDisconnected(this.getUserId(client));
>>>>>>> 2a4939dd
  }

  /**
   * Removes a user from their rooms.
   *
   * @param {string} userId The user Id.
   *
   * @private
   */
  private removeUserFromRooms(userId: string): void {
    for (const room of Object.keys(this.rooms)) {
      this.rooms[room].removeClient(userId);
      this.cleanUpRoom(room);
    }
  }

  /**
   * Retrieves all sockets a client has connected with.
   *
   * @param {Socket} client The client.
   *
   * @returns {string[]} List of socket Ids.
   */
  public getClientSockets(client: Socket): string[] {
    const sockets = [];
    const userId = this.users[client.id];

    if (!userId) {
      return sockets;
    }

    for (const clientId in this.users) {
      if (client.id === clientId) {
        continue;
      }
      if (this.users[clientId] === userId) {
        sockets.push(clientId);
      }
    }
    return sockets;
  }

  /**
   * Retrieves a user Id for a client.
   *
   * @param {Socket} client The client
   *
   * @returns {string} The user Id.
   *
   * @private
   */
  public getUserId(client: Socket): string {
    return this.users[client.id];
  }

  /**
   * Lets a client join a room.
   *
   * @param {Socket} client The client.
   * @param {string} poker The room.
   * @param {string} name Client name.
   */
  public join(client: Socket, poker: string, name: string): void {
    const useName = name || 'Unnamed' + Math.floor(Math.random() * 100000);

    client.join(poker);

    this.rooms[poker] = this.getRoom(poker);
    this.rooms[poker].addClient(this.getUserId(client), useName);
  }

  /**
   * Retrieves the room.
   *
   * @param {string} poker Room to get.
   *
   * @returns {PokerRoom} The room.
   *
   * @private
   */
  private getRoom(poker: string): PokerRoom {
    return this.rooms[poker] || new PokerRoom();
  }

  /**
   * Lets a client leave a room.
   *
   * @param {Socket} client The client.
   * @param {string} poker The room.
   */
  public leave(client: Socket, poker: string): void {
    this.getRoom(poker).removeClient(this.getUserId(client));

    this.cleanUpRoom(poker);

    client.leave(poker);
  }

  /**
   * Cleans up a room if it's empty.
   *
   * @param {string} room The room.
   *
   * @private
   */
  private cleanUpRoom(room: string): void {
    if (this.getRoom(room).getClientCount() === 0) {
      delete this.rooms[room];
    }
  }

  /**
   * Removes the client from the room and votes lists.
   *
   * @param {Socket} client The client.
   * @param {string} poker The room.
   */
  public observe(client: Socket, poker: string) {
    this.getRoom(poker).setObserver(this.getUserId(client));
  }

  /**
   * Set a name for a client.
   *
   * @param {string} poker The poker.
   * @param {Socket} client The client.
   * @param {string} name The name.
   */
  public setName(poker: string, client: Socket, name: string) {
    if (!name) return;

    this.getRoom(poker).setClientName(this.getUserId(client), name);
  }

  /**
   * Retrieves all member names.
   *
   * @param {string} poker The poker.
   */
  public getClientNames(poker: string): memberList {
    return this.getRoom(poker).getClientNames();
  }

  /**
   * Retrieves the names of all voters for a room.
   *
   * @param {string} poker The poker.
   *
   * @returns {Client[]} All clients in a room.
   */
<<<<<<< HEAD
  public getClients(poker: string): Client[] {
    return this.getRoom(poker).getClients();
=======
  public getVoterNames(poker: string) {
    return this.getRoom(poker).getVoterNames();
>>>>>>> 2a4939dd
  }

  /**
   * Retrieves all names of voted voters.
   *
   * @param {string} poker The room.
   */
  public getVotedNames(poker: string) {
    return this.getRoom(poker)
      .getVotedClients()
      .map((client: Client) => client.name);
  }

  /**
   * Retrieves the number of members in a room.
   *
   * @param {string} poker The room.
   *
   * @returns {number} Number of members in the room.
   */
  public getClientCount(poker: string) {
    return this.getRoom(poker).getVotersCount();
  }

  /**
   * Registers a vote for a client in a room.
   *
   * @param {Socket} client The client.
   * @param {string} poker The room.
   * @param {number|string} vote The vote.
   */
  public vote(client: Socket, poker: string, vote): void {
    // Prevent cheaters from entering bogus point totals.
    if (!PointsService.getPoints().includes(vote)) {
      return;
    }

    this.getRoom(poker).castVote(this.getUserId(client), vote);
  }

  /**
   * Retrieves the votes for a room.
   *
   * @param {string} poker Room.
   *
   * @returns CurrentVotes Votes in that room. Obfuscated if not all votes are in yet.
   */
  public getVotes(poker: string): CurrentVotes {
    const voted: Client[] = this.getRoom(poker).getVotedClients();
    const votes: Vote[] = voted.map((client: Client) =>
      this.getRoom(poker).getCurrentVote(client.id),
    );

    const voteCount = votes.length;
    const memberCount = this.getClientCount(poker);

    // When all votes are in, show the actual votes.
    if (memberCount === voteCount) {
      return {
        voteCount: votes.length,
        votes,
        groupedVoterNames: voted.reduce((accumulator, client: Client) => {
          const vote = this.getRoom(poker).getCurrentVote(client.id);
          accumulator[vote.currentValue] = accumulator[vote.currentValue] || [];
          accumulator[vote.currentValue].push(client.name);
          return accumulator;
        }, {}),
      };
    }

    // Otherwise show an X for voted, ? for unvoted.
    return {
      voteCount: votes.length,
      votes: this.getRoom(poker).getHiddenVotes(),
      groupedVoterNames: {},
    };
  }

  /**
   * Resets the votes for a room.
   *
   * @param {string} poker Room to reset.
   */
  public newStory(poker: string): void {
    this.getRoom(poker).newStory();
  }

  /**
   * Sets the story name.
   *
   * @param {string} poker Room to set to.
   * @param {string} name Name of the story.
   */
  public setStoryName(poker: string, name: string): void {
    this.getRoom(poker).setStoryName(name);
  }

  /**
   * Gets the current story.
   *
   * @param {string} poker The room.
   *
   * @returns {Story} The story.
   */
  public getCurrentStory(poker: string): Story {
    return this.getRoom(poker).getCurrentStory();
  }

  /**
   * Retrieves all stories.
   *
   * @param {string} poker The room.
   *
   * @returns {Story[]} All stories.
   */
  public getHistory(poker: string): Story[] {
    return this.getRoom(poker).getHistory();
  }

  /**
   * Removes the last history item.
   *
   * @param {string} poker The room.
   */
  public popHistory(poker: string): void {
    this.getRoom(poker).popHistory();
  }

  /**
   * Resets room stories history.
   *
   * @param {string} poker The room.
   */
  public resetHistory(poker: string): void {
    this.getRoom(poker).resetHistory();
  }
}<|MERGE_RESOLUTION|>--- conflicted
+++ resolved
@@ -1,11 +1,7 @@
 import { Injectable } from '@nestjs/common';
 import { Socket } from 'socket.io';
 import { PointsService } from '../points/points.service';
-<<<<<<< HEAD
-import { Client, PokerRoom, Story, Vote } from './poker-room';
-=======
-import { PokerRoom, client, story, memberList } from './poker-room';
->>>>>>> 2a4939dd
+import { Client, MemberList, PokerRoom, Story, Vote } from './poker-room';
 
 interface CurrentVotes {
   voteCount: number;
@@ -21,23 +17,10 @@
   [socketId: string]: string;
 }
 
-export interface disconnected {
-  [userId: string]: {
-    room: string;
-    client: Client;
-  };
-}
-
 @Injectable()
 export class PokersService {
-<<<<<<< HEAD
   private rooms: Rooms = {};
   private users: Users = {};
-  private disconnected: disconnected = {};
-=======
-  private rooms: rooms = {};
-  private users: users = {};
->>>>>>> 2a4939dd
 
   /**
    * Returns debug information.
@@ -94,22 +77,7 @@
    * @param {string} room The room of the user.
    */
   public disconnect(client: Socket, room: string): void {
-<<<<<<< HEAD
-    const userId = this.getUserId(client);
-    const user = this.getRoom(room).getClient(userId);
-
-    if (user.votes.length !== 0) {
-      // Store to restore on reconnect.
-      this.disconnected[userId] = {
-        room,
-        client: user,
-      };
-    }
-
-    this.removeUserFromRooms(userId);
-=======
     this.getRoom(room).setDisconnected(this.getUserId(client));
->>>>>>> 2a4939dd
   }
 
   /**
@@ -145,7 +113,10 @@
       if (client.id === clientId) {
         continue;
       }
-      if (this.users[clientId] === userId) {
+      if (
+        this.users.hasOwnProperty(clientId) &&
+        this.users[clientId] === userId
+      ) {
         sockets.push(clientId);
       }
     }
@@ -245,28 +216,14 @@
   }
 
   /**
-   * Retrieves all member names.
+   * Retrieves all clients.
    *
    * @param {string} poker The poker.
-   */
-  public getClientNames(poker: string): memberList {
-    return this.getRoom(poker).getClientNames();
-  }
-
-  /**
-   * Retrieves the names of all voters for a room.
-   *
-   * @param {string} poker The poker.
-   *
-   * @returns {Client[]} All clients in a room.
-   */
-<<<<<<< HEAD
-  public getClients(poker: string): Client[] {
+   *
+   * @returns {MemberList} All clients in a room.
+   */
+  public getClients(poker: string): MemberList {
     return this.getRoom(poker).getClients();
-=======
-  public getVoterNames(poker: string) {
-    return this.getRoom(poker).getVoterNames();
->>>>>>> 2a4939dd
   }
 
   /**
@@ -281,13 +238,13 @@
   }
 
   /**
-   * Retrieves the number of members in a room.
-   *
-   * @param {string} poker The room.
-   *
-   * @returns {number} Number of members in the room.
-   */
-  public getClientCount(poker: string) {
+   * Retrieves the number of members that can vote in a room.
+   *
+   * @param {string} poker The room.
+   *
+   * @returns {number} Number of members that can vote in the room.
+   */
+  public getVoterCount(poker: string) {
     return this.getRoom(poker).getVotersCount();
   }
 
@@ -316,12 +273,10 @@
    */
   public getVotes(poker: string): CurrentVotes {
     const voted: Client[] = this.getRoom(poker).getVotedClients();
-    const votes: Vote[] = voted.map((client: Client) =>
-      this.getRoom(poker).getCurrentVote(client.id),
-    );
+    const votes = this.getRoom(poker).getVotes();
 
     const voteCount = votes.length;
-    const memberCount = this.getClientCount(poker);
+    const memberCount = this.getVoterCount(poker);
 
     // When all votes are in, show the actual votes.
     if (memberCount === voteCount) {
