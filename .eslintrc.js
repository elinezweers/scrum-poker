module.exports = {
<<<<<<< HEAD
	extends: [
		'yoast-base',
		'yoast-typescript',
	],
	parser: '@typescript-eslint/parser',
	parserOptions: {
  		project: 'tsconfig.json',
  		ecmaVersion: 2018,
		  sourceType: 'module',
	},
=======
	parser: "vue-eslint-parser",
	parserOptions: {
		parser: "@typescript-eslint/parser",
		project: "tsconfig.json",
		sourceType: "module",
		extraFileExtensions: [ ".vue" ],
	},
	plugins: [ "@typescript-eslint/eslint-plugin" ],
	"extends": [
		"yoast",
		"plugin:@typescript-eslint/recommended",
	],
	root: true,
	env: {
		node: true,
		jest: true,
	},
	rules: {
		"@typescript-eslint/interface-name-prefix": "off",
		"@typescript-eslint/explicit-function-return-type": "off",
		"@typescript-eslint/explicit-module-boundary-types": "off",
		"@typescript-eslint/no-explicit-any": "off",
		"new-cap": "off", // Doesn't work with Types.
		"no-unused-vars": "off", // Normal no-unused-vars doesn't work for TypeScript
		"@typescript-eslint/no-unused-vars": "error",
		"no-dupe-class-members": "off", // Duplicate class members are overloads and are allowed in TypeScript
		ident: "off", // Normal indent doesn't work for TypeScript
		"@typescript-eslint/indent": [
			2,
			"tab",
			{
				SwitchCase: 1,
			},
		],
		// Allow space before async arrow function
		"space-before-function-paren": [
			"error",
			{
				anonymous: "never",
				named: "never",
				asyncArrow: "always",
			},
		],
	},
	settings: {
		react: { // Stupid, but required for extending the `Yoast` eslint config.
			version: "16.8",
		},
	},
	overrides: [
		{
			files: ["frontend/src/**/*.vue"], // Or *.test.js
			rules: {
		  	"require-jsdoc": 0,
		  	"no-alert": 0,
			}
		},
		{
			files: ["frontend/src/index.js"], // Or *.test.js
			rules: {
				"require-jsdoc": 0,
				"no-inline-comments": 0,
			}
		}
	],
>>>>>>> 26238746
};<|MERGE_RESOLUTION|>--- conflicted
+++ resolved
@@ -1,16 +1,4 @@
 module.exports = {
-<<<<<<< HEAD
-	extends: [
-		'yoast-base',
-		'yoast-typescript',
-	],
-	parser: '@typescript-eslint/parser',
-	parserOptions: {
-  		project: 'tsconfig.json',
-  		ecmaVersion: 2018,
-		  sourceType: 'module',
-	},
-=======
 	parser: "vue-eslint-parser",
 	parserOptions: {
 		parser: "@typescript-eslint/parser",
@@ -20,8 +8,8 @@
 	},
 	plugins: [ "@typescript-eslint/eslint-plugin" ],
 	"extends": [
-		"yoast",
-		"plugin:@typescript-eslint/recommended",
+		'yoast-base',
+		'yoast-typescript',
 	],
 	root: true,
 	env: {
@@ -76,5 +64,4 @@
 			}
 		}
 	],
->>>>>>> 26238746
 };