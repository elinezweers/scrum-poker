<!DOCTYPE html>
<html lang="en">
<head>
	<meta charset="UTF-8">
	<meta name="viewport" content="width=device-width, initial-scale=1.0">
	<meta http-equiv="X-UA-Compatible" content="ie=edge">
	<title>Pum Scroker!</title>
	<link href="/styles.css" rel="stylesheet">
	<script src="https://cdn.jsdelivr.net/npm/vue/dist/vue.min.js"></script>
	<script src="/socket.io/socket.io.js"></script>
	<script src="https://kit.fontawesome.com/92b43d9045.js" crossorigin="anonymous"></script>
	<link rel="preconnect" href="https://fonts.gstatic.com">
	<link href="https://fonts.googleapis.com/css2?family=Roboto:wght@400;700&display=swap" rel="stylesheet">
</head>
<body>

<main id="v-app" :class="backgroundColor">
	<section class="poker">
		<h1>Pum Scroker</h1>

		<section v-if="!loading">
			<section v-if="!this.activePoker">
				<p>Welcome to Pum Scroker!</p>
				<p>This tool was created for scrum-teams to have a digital place where they can do their refinement.
					As many teams are working remotely due to the global COVID-19 situation.
				</p>
				<p>Join a room to start refining.</p>

				<form class="rooms">
					Room: <input type="text" v-model="joinPoker"/>
					<input type="submit" @click.prevent="joinRoom()" value="Join room!">
				</form>

				<p>
					<em>Suggestion: Prefix the room with your company name to ensure you are not
						competing for a room.</em>
				</p>
			</section>

			<div class="pokerMain" v-if="this.activePoker">

				<section v-if="refinementFinished">
					<h1 class="finished">Refinement done! 📣 🙌 🎉</h1>
				</section>

				<section v-if="!refinementFinished">

					<div class="members-list-container">
						<button @click="showMembersList = !showMembersList" :class="showMembersList ? 'pressed' : ''"><i
								class="fas fa-clipboard-list"></i> Users ({{ members.voters.length
							}}/{{ members.observers.length }}/{{ members.disconnected.length }})
						</button>
						<div :class="['members-list', showMembersList ? '' : 'hidden']">
							<strong>Voters</strong>
							<ul>
								<li v-for="voter in members.voters">{{ voter.name }} <i class="fas fa-person-booth"></i>
								</li>
								<li v-if="!members.voters.length">None</li>
							</ul>
							<strong>Observers</strong>
							<ul>
								<li v-for="observer in members.observers">{{ observer.name }} <i
										class="fas fa-user-secret"></i></li>
								<li v-if="!members.observers.length">None</li>
							</ul>
							<strong>Disconnected</strong>
							<ul>
								<li v-for="disconnected in members.disconnected">{{ disconnected.name }} <i
										class="fas fa-plug disconnected"></i>
								</li>
								<li v-if="!members.disconnected.length">None</li>
							</ul>
						</div>
					</div>

					<form class="username" :class="[!nickname ? 'hover' : '']">
						<span><i class="fas fa-signature"></i> Nickname:</span>
						<input type="text" v-model="nickname"/>
						<input type="submit" @click.prevent="updateNickname" value="Update"/>
					</form>

					<div class="observe">
						<label>
							<input
									type="checkbox"
									v-model="observer"
									@change="observerChange()"/>
							{{ observing }}
						</label>
					</div>

					<button @click="newStory()" class="newStory" :disabled="voteCount === 0 || observer"><i
							class="fas fa-plus-square"></i>
						New story
					</button>
					<span class="allVoted" v-if="allVoted">All votes are in!</span>
					<button @click="refinementDone()" class="refinement-done"><i class="fas fa-clipboard-check"></i>
						Finish refinement
					</button>

					<hr/>

					<form>
						<label>Story name:
							<input type="text"
								   v-model="storyName"
								   :class="storyNameUpdated ? 'changed' : ''"
								   @keydown="storyNameUpdated = false"
								   v-on:change="storyNameUpdated = false"
							></label>
						<input type="submit" @click.prevent="setStoryName()" value="Update">
						<i v-if="storyNameUpdated" class="fas fa-check-circle story-updated"></i>
					</form>
					<br/>

<<<<<<< HEAD
					<div class="choices">
						<button
								v-for="point of points"
								@click="castVote(point)"
								:class="[
										'choice',
										votes.map( vote=>vote.currentValue ).includes( point ) ? 'picked' : '',
										myVote === point ? 'highlighted' : '',
										myInitialVote === point ? 'initial' : '',
									]"
						>
							<i :class="['fas','fa-mug-hot']" v-if="point === 'coffee'"></i>
							{{ point }}
						</button>
					</div>
=======
					<button
							v-for="point of points"
							@click="castVote(point)"
							:class="[
                            'choice',
                            pointIsPickedClass(point),
                            myVote === point ? 'highlighted' : '',
                            myInitialVote === point ? 'initial' : '',
                            ]">
						<i :class="['fas','fa-mug-hot']" v-if="point === 'coffee'"></i>
						{{ point }}
					</button>
>>>>>>> 7152b5ce

					<hr/>

					<p :class="[ 'results', this.members.length === this.voteCount ? 'final' : '' ]">
<<<<<<< HEAD
						<span class="resultContainer" v-for="vote of votes">
							<button class="result initialVote" v-if="vote.initialValue !== vote.currentValue">
								<i :class="['fas','fa-mug-hot']" v-if="vote.initialValue === 'coffee'"></i>
								{{ vote.initialValue }}
							</button>
							<button class="result">
								<i :class="['fas','fa-mug-hot']" v-if="vote.currentValue === 'coffee'"></i>
								{{ vote.currentValue }}
								<div class="vote-names"
									 v-if="groupedVoterNames && groupedVoterNames[vote.currentValue]">
								{{ groupedVoterNames[vote.currentValue] && groupedVoterNames[vote.currentValue].join(', ') }}
							</div>
							</button>
						</span>
						<div class="reveal-votes">
							<button @click="toggleRevealVotes()" :disabled="allVoted || nobodyVoted">
								<i :class="['fas',revealVotesButtonIconClass]"></i> {{revealVotesButtonText}}
							</button>
						</div>
=======
                        <span class="resultContainer" v-for="vote of votes">
                            <button class="result initialVote" v-if="vote.initialValue !== vote.currentValue">
                                <i :class="['fas','fa-mug-hot']" v-if="vote.initialValue === 'coffee'"></i>
                                {{ vote.initialValue }}
                            </button>
                            <button class="result">
                                <i :class="['fas','fa-mug-hot']" v-if="vote.currentValue === 'coffee'"></i>
                                {{ vote.currentValue }}
                                <div class="vote-names"
									 v-if="getGroupedVoteNames(vote)">
                                {{ getGroupedVoteNames(vote).join(', ') }}
                            </div>
                            </button>

                        </span>
>>>>>>> 7152b5ce
					</p>

					<section v-if="average !== ''">
						<p>
							Average: {{ average }}<br/>
							Standard deviation: {{ standardDeviation }}<br/>
							<strong>Average story point: {{ averagePoint }}</strong>
						<p v-if="averageContext">
							<strong>{{ averageContext }}</strong>
						</p>
					</section>

					<div class="voting" v-if="unvotedNames.length > 0">
						<div class="voted">
							<strong><i class="far fa-check-circle"></i> Voted:</strong>
							<ul>
								<li v-for="name of votedNames">{{ name }}</li>
							</ul>
							<p v-if="votedNames.length === 0">Nobody voted yet.</p>
						</div>
						<div class="unvoted">
							<strong><i class="far fa-times-circle"></i> Not voted yet:</strong>
							<ul>
								<li v-for="name of unvotedNames">{{ name }}</li>
							</ul>
							<p v-if="unvotedNames.length === 0">Everybody voted!</p>
						</div>
					</div>
				</section>

				<div :class="['storyHistory', showHistory ? '':'hidden']">
					<h3 @click="toggleHistory()">Story history</h3>
					<section class="story">
						<button @click="resetHistory()" v-if="!observer" :disabled="storyHistory.length === 0"><i
								class="fas fa-eraser"></i>
							Reset history
						</button>
						<button @click="popHistory()" v-if="!observer" :disabled="storyHistory.length === 0"><i
								class="fas fa-backspace"></i>
							Delete last result
						</button>
						<section v-for="story of storyHistory">
							<strong>Story {{ story.name || 'result' }}: {{ story.nearestPointAverage }}</strong><br/>
							Votes:
							<ul>
								<li v-for="vote of story.votes">
									{{ vote.voterName }}:
									<span class="initialVote" v-if="vote.initialValue !== vote.currentValue">{{ vote.initialValue }}</span>
									<i v-if="vote.initialValue !== vote.currentValue"
									   :class="['fas','fa-arrow-right']"></i>
									{{ vote.currentValue }}
								</li>
							</ul>
						</section>
					</section>
				</div>
			</div>
		</section>
	</section>

	<section class="poker" v-if="!this.activePoker">
		<h2>Features</h2>
		<h3>Voting</h3>
		<p>
			You can vote to set what amount of points you think the current story is. You can change your vote
			while one or more member has not cast a vote yet. When everybody has voted, you cannot change your
			vote anymore unless you start a new story.
		</p>
		<p>
			Observers cannot vote.
		</p>
		<p>
			Voting for a coffee-break will short-circuit the results, requiring a re-vote after the break. The
			coffee-break is not added the history.
		</p>

		<p>
			Naming a story will make the history more usable.
			It is not required to name a story!
			Everybody can name or rename a story.
			A checkmark will show if the current name is the name registered for the story on the server.
		</p>

		<h3>Rooms</h3>
		<p>
			You can join a room by entering a room name in input box above, or you can add a `?room={your room}` to the
			URL to quickly go to that room. It is recommended to share the URL if you want teammembers to join your room
			easily.
		</p>

		<h3>Nickname</h3>
		<p>
			You can change your nickname at any time. The history will store the nickname you had at the moment when all
			votes were in. Your nickname is stored in your browser, to have it remembered when you come back the next
			time.
		</p>

		<h3>Observer-mode</h3>
		<p>
			While observing you cannot vote, start a new story or reset the history. You're just a fly on the
			wall. Observer-mode is stored on a per-room setting, so when you return to a room you'll automatically be
			set as an observer or as a regular member.
		</p>

		<h3>Story history</h3>
		<p>
			The story-history will be saved as long as there are members in the room. When a member uses the
			button to reset the history it will be gone from the room. The same counts when removing the last history
			item.
		</p>
	</section>

	<section class="credits">
		Build using <a href="https://nestjs.com/" target="_blank">NestJS</a>
		& <a href="https://vuejs.org/" target="_blank">Vue.js</a>
		- <a href="https://github.com/moorscode/scrum-poker/" target="_blank">source</a> on GPL 3.0+
		&mdash;
		<i class="fas fa-plug" :class="socket.connected ? 'connected':'disconnected'" title="Connection status"></i>
	</section>
</main>

<script>
	new Vue( {
		el: '#v-app',
		data: {
			socket: null,
			clientId: false,
			loading: true,
			refinementFinished: false,
			baseTitle: '',
			showMembersList: false,
			activePoker: false,
			joinPoker: '',
			currentStory: { name: '', nearestPointAverage: '', voteAverage: '' },
			points: {},
			nickname: '',
			observer: false,
			storyName: '',
			storyNameUpdated: false,
			myVote: '',
			myInitialVote: '',
			members: { voters: [], observers: [], disconnected: [] },
			votes: [],
			voteCount: 0,
			voteNames: {},
			votedNames: [],
			groupedVoterNames: [],
			showHistory: false,
			storyHistory: [],
		},
		methods: {
			refinementDone() {
				this.socket.emit( 'finish', { poker: this.activePoker } )
			},
			onRefinementDone() {
				this.refinementFinished = true
			},
			observerChange() {
				window.localStorage.setItem( this.activePoker + '-observer', this.observer )

				if ( this.observer ) {
					this.socket.emit( 'observe', { poker: this.activePoker } )
				} else {
					this.joinRoom()
				}
			},
			updateNickname() {
				if ( ! this.nickname ) {
					return
				}

				window.localStorage.setItem( 'nickname', this.nickname )
				this.socket.emit( 'nickname', { name: this.nickname, poker: this.activePoker } )
			},
			castVote( vote ) {
				if ( this.observer ) {
					return
				}

<<<<<<< HEAD
				if ( this.allVoted && ! this.myInitialVote ) {
=======
				if (this.allVoted && !this.myInitialVote && this.myVote !== 'coffee') {
>>>>>>> 7152b5ce
					this.myInitialVote = this.myVote;
				}

				this.myVote = vote
				this.socket.emit( 'vote', { poker: this.activePoker, vote: vote } )
			},
			setStoryName() {
				this.socket.emit( 'changeStoryName', { poker: this.activePoker, name: this.storyName } )
			},
			newStory() {
				if ( this.voteCount === 0 || this.observer ) {
					return
				}

				// Confirm when not everybody has voted.
				if ( this.voteCount !== this.members.voters.length ) {
					if ( ! window.confirm( 'Are you sure you want to start a new story, not all votes are in yet.' ) ) {
						return
					}
				}

				this.storyNameUpdated = false
				this.socket.emit( 'newStory', { poker: this.activePoker } )
			},
			resetHistory() {
				if ( ! window.confirm( 'Are you sure you want to clear the history?\n\nThis clears the history for all members in this room.' ) ) {
					return
				}
				this.socket.emit( 'resetHistory', { poker: this.activePoker } )
			},
			popHistory() {
				if ( ! window.confirm( 'Are you sure you want to remove the last history item?\n\nThis removes the item for all members in this room.' ) ) {
					return
				}
				this.socket.emit( 'popHistory', { poker: this.activePoker } )
			},
			toggleRevealVotes() {
				if ( ! this.currentStory.votesRevealed ) {
					if ( ! window.confirm( "Are you sure you want to reveal all votes before everybody has voted? Everybody can see the results." ) ) {
						return;
					}
				}
				this.socket.emit( 'toggleRevealVotes', { poker: this.activePoker } )
			},
			joinRoom() {
				this.joinPoker = this.joinPoker.toLowerCase()

				this.myVote = ''
				this.myInitialVote = ''
				this.voteCount = 0

				if ( this.joinPoker === '' ) {
					this.activePoker = ''
					return
				}

				this.socket.emit( 'join', { poker: this.joinPoker, name: this.nickname } )
			},
			toggleHistory() {
				this.showHistory = ! this.showHistory
				window.localStorage.setItem( 'showHistory', this.showHistory )
			},
			onJoined: function( msg ) {
				const currentPoker = this.activePoker
				this.activePoker = this.joinPoker = msg.poker
				this.myVote = ( msg.vote && msg.vote.currentValue ) || ''
				this.myInitialVote = ''

				if ( currentPoker !== false && currentPoker !== this.activePoker ) {
					const url = new URL( window.location )
					url.searchParams.set( 'room', this.activePoker )
					window.history.pushState( { room: this.activePoker }, '', url )
				}

				if ( this.observer ) {
					this.socket.emit( 'observe', { poker: this.activePoker } )
				}
			},
			onStoryHistory( msg ) {
				this.storyHistory = ( msg.stories || [] ).reverse()
			},
			onReceiveVote( msg ) {
				this.votes = msg.votes.sort( ( a, b ) => a.currentValue - b.currentValue ) || []
				this.voteCount = msg.voteCount
				this.votedNames = msg.votedNames || []
				this.groupedVoterNames = msg.groupedVoterNames || {}

				// Reset myVote when a new story is started.
				if ( this.voteCount === 0 ) {
					this.myVote = ''
					this.myInitialVote = ''
				}

				document.title = this.baseTitle + ' ' + this.voteCount + '/' + this.members.voters.length
			},
			onPoints( msg ) {
				this.points = msg.points
			},
			onPageChange( event ) {
				this.joinPoker = ( event.state && event.state.room ) || ''
				if ( this.joinPoker !== this.activePoker ) {
					this.socket.emit( 'leave', { poker: this.activePoker } )
				}
				this.joinRoom()
			},
			onStoryUpdated( msg ) {
				const nameChanged = ( this.currentStory.name !== msg.currentStory.name )
				this.currentStory = msg.currentStory;
				this.storyName = this.currentStory.name;

				if ( nameChanged ) {
					this.storyNameUpdated = true;
					setTimeout( () => this.storyNameUpdated = false, 1400 )
				}
			},
			onMemberList( msg ) {
				this.members = msg
			},
			getFromURL( key ) {
				return new URLSearchParams( window.location.search.substring( 1 ) ).get( key )
			},
			getGroupedVoteNames( vote ) {
				if ( ! this.groupedVoterNames ) {
					return [];
				}
				const voteGroupKey = vote.initialValue + "/" + vote.currentValue;
				return this.groupedVoterNames[ voteGroupKey ];
			},
			pointIsPickedClass( point ) {
				return this.votes.map( vote=>vote.currentValue ).includes( point ) ? 'picked' : '';
			},
		},
		computed: {
			unvotedNames() {
				const result = this.members.voters.map( member => member.name )
				for ( const name of this.votedNames ) {
					const index = result.indexOf( name )
					if ( index !== - 1 ) {
						result.splice( index, 1 )
					}
				}
				return result
			},
			observing() {
				return this.observer ? 'Observing…' : 'Observe'
			},
			average() {
				if ( this.voteCount === 0 || this.voteCount < this.members.voters.length ) {
					return ''
				}

				if ( this.currentStory.voteAverage === 'coffee' ) {
					return 'Coffee break'
				}

				return this.currentStory.voteAverage;
			},
			averageContext() {
				if ( this.average === '' ) {
					return ''
				}

				// Find the difference between the lowest and the highest votes.
				const lowestIndex = this.points.indexOf( this.votes[ 0 ].currentValue );
				const highestIndex = this.points.indexOf( this.votes[ this.votes.length - 1 ].currentValue );

				if ( highestIndex - lowestIndex > 2 ) {
					return `Large gap between lowest and highest vote: ${ highestIndex - lowestIndex } cards!`
				}
			},
			pointSpread() {
				if ( this.average === '' ) {
					return ''
				}

				// Find the difference between the lowest and the highest votes.
				const lowestIndex = this.points.indexOf( this.votes[ 0 ].currentValue )
				const highestIndex = this.points.indexOf( this.votes[ this.votes.length - 1 ].currentValue )

				return highestIndex - lowestIndex
			},
			backgroundColor() {
				switch ( true ) {
					case this.refinementFinished:
						return 'finished'
					case this.pointSpread === '':
						return ''
					case this.pointSpread === 0:
						return 'no-spread'
					case this.pointSpread > 2:
						return 'high-spread'
					default:
						return 'normal-spread'
				}
			},
			standardDeviation() {
				if ( this.average === '' ) {
					return ''
				}

				if ( this.votes.length <= 1 || this.votes.map( vote => vote.currentValue ).indexOf( 'coffee' ) !== - 1 ) {
					return 'n/a'
				}

				let powers = 0
				for ( let i = 0; i < this.votes.length; i ++ ) {
					powers += Math.pow( parseFloat( this.votes.map( vote => vote.currentValue )[ i ] ) - this.average, 2 )
				}

				return Math.round( Math.sqrt( powers / this.votes.length ) * 100 ) / 100
			},
			averagePoint() {
				if ( this.average === '' ) {
					return ''
				}

				return this.currentStory.nearestPointAverage;
			},
			allVoted() {
				return this.members.voters.length && this.voteCount === this.members.voters.length;
			},
			nobodyVoted() {
				return this.voteCount === 0;
			},
			revealVotesButtonIconClass() {
				return this.currentStory.votesRevealed ? 'fa-eye-slash' :'fa-eye';
			},
			revealVotesButtonText() {
				return this.currentStory.votesRevealed ? 'Hide votes' :'Reveal votes';
			}
		},
		created() {
			this.baseTitle = document.title

			this.joinPoker = this.getFromURL( 'room' ) || ''

			// Retrieve data from local storage.
			this.nickname = window.localStorage.getItem( 'nickname' )
			this.showHistory = window.localStorage.getItem( 'showHistory' ) === 'true'
			if ( this.joinPoker ) {
				this.observer = window.localStorage.getItem( this.joinPoker + '-observer' ) === 'true'
			}

			const clientId = window.localStorage.getItem( 'clientId' )
			if ( clientId && clientId !== '' && ! this.getFromURL( 'new-client' ) ) {
				this.clientId = clientId
			}

			this.socket = io( window.location.protocol + '//' + window.location.hostname + ':' + location.port + window.location.pathname + 'pokers' )

			this.socket.on( 'userId', ( clientId ) => {
				if ( ! this.clientId ) {
					this.clientId = clientId
				}
				window.localStorage.setItem( 'clientId', this.clientId )
				this.socket.emit( 'identify', { id: this.clientId } )
			} )

			this.socket.on( 'welcome', this.joinRoom )
			this.socket.on( 'reconnect', () => {
				this.socket.emit( 'identify', { id: this.clientId } )
			} )

			this.socket.on( 'points', ( msg ) => {
				this.onPoints( msg )
				this.loading = false
			} )

			this.socket.on( 'joined', this.onJoined )
			this.socket.on( 'votes', this.onReceiveVote )
			this.socket.on( 'history', this.onStoryHistory )
			this.socket.on( 'storyUpdated', this.onStoryUpdated )
			this.socket.on( 'member-list', this.onMemberList )
			this.socket.on( 'finished', this.onRefinementDone )

			window.onpopstate = this.onPageChange
			window.onbeforeunload = () => {
				this.socket.emit( 'exit' )
			}
		}
	} );
</script>
</body>
</html><|MERGE_RESOLUTION|>--- conflicted
+++ resolved
@@ -113,14 +113,13 @@
 					</form>
 					<br/>
 
-<<<<<<< HEAD
 					<div class="choices">
 						<button
 								v-for="point of points"
 								@click="castVote(point)"
 								:class="[
 										'choice',
-										votes.map( vote=>vote.currentValue ).includes( point ) ? 'picked' : '',
+										pointIsPickedClass(point),
 										myVote === point ? 'highlighted' : '',
 										myInitialVote === point ? 'initial' : '',
 									]"
@@ -129,25 +128,10 @@
 							{{ point }}
 						</button>
 					</div>
-=======
-					<button
-							v-for="point of points"
-							@click="castVote(point)"
-							:class="[
-                            'choice',
-                            pointIsPickedClass(point),
-                            myVote === point ? 'highlighted' : '',
-                            myInitialVote === point ? 'initial' : '',
-                            ]">
-						<i :class="['fas','fa-mug-hot']" v-if="point === 'coffee'"></i>
-						{{ point }}
-					</button>
->>>>>>> 7152b5ce
 
 					<hr/>
 
 					<p :class="[ 'results', this.members.length === this.voteCount ? 'final' : '' ]">
-<<<<<<< HEAD
 						<span class="resultContainer" v-for="vote of votes">
 							<button class="result initialVote" v-if="vote.initialValue !== vote.currentValue">
 								<i :class="['fas','fa-mug-hot']" v-if="vote.initialValue === 'coffee'"></i>
@@ -157,8 +141,8 @@
 								<i :class="['fas','fa-mug-hot']" v-if="vote.currentValue === 'coffee'"></i>
 								{{ vote.currentValue }}
 								<div class="vote-names"
-									 v-if="groupedVoterNames && groupedVoterNames[vote.currentValue]">
-								{{ groupedVoterNames[vote.currentValue] && groupedVoterNames[vote.currentValue].join(', ') }}
+									 v-if="getGroupedVoteNames(vote)">
+								{{ getGroupedVoteNames(vote).join(', ') }}
 							</div>
 							</button>
 						</span>
@@ -167,23 +151,6 @@
 								<i :class="['fas',revealVotesButtonIconClass]"></i> {{revealVotesButtonText}}
 							</button>
 						</div>
-=======
-                        <span class="resultContainer" v-for="vote of votes">
-                            <button class="result initialVote" v-if="vote.initialValue !== vote.currentValue">
-                                <i :class="['fas','fa-mug-hot']" v-if="vote.initialValue === 'coffee'"></i>
-                                {{ vote.initialValue }}
-                            </button>
-                            <button class="result">
-                                <i :class="['fas','fa-mug-hot']" v-if="vote.currentValue === 'coffee'"></i>
-                                {{ vote.currentValue }}
-                                <div class="vote-names"
-									 v-if="getGroupedVoteNames(vote)">
-                                {{ getGroupedVoteNames(vote).join(', ') }}
-                            </div>
-                            </button>
-
-                        </span>
->>>>>>> 7152b5ce
 					</p>
 
 					<section v-if="average !== ''">
@@ -363,11 +330,7 @@
 					return
 				}
 
-<<<<<<< HEAD
-				if ( this.allVoted && ! this.myInitialVote ) {
-=======
-				if (this.allVoted && !this.myInitialVote && this.myVote !== 'coffee') {
->>>>>>> 7152b5ce
+				if (this.allVoted && ! this.myInitialVote && this.myVote !== 'coffee') {
 					this.myInitialVote = this.myVote;
 				}
 
