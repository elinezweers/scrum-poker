<!DOCTYPE html>
<html lang="en">
<head>
    <meta charset="UTF-8">
    <meta name="viewport" content="width=device-width, initial-scale=1.0">
    <meta http-equiv="X-UA-Compatible" content="ie=edge">
    <title>Pum Scroker!</title>
    <link href="/styles.css" rel="stylesheet">
    <script src="https://cdn.jsdelivr.net/npm/vue/dist/vue.min.js"></script>
    <script src="/socket.io/socket.io.js"></script>
    <script src="https://kit.fontawesome.com/92b43d9045.js" crossorigin="anonymous"></script>
    <link rel="preconnect" href="https://fonts.gstatic.com">
    <link href="https://fonts.googleapis.com/css2?family=Roboto:wght@400;700&display=swap" rel="stylesheet">
</head>
<body>

<main id="v-app" :class="backgroundColor">
    <section class="poker">
        <h1>Pum Scroker</h1>

        <section v-if="!loading">
            <section v-if="!this.activePoker">
                <p>Welcome to Pum Scroker!</p>
                <p>This tool was created for scrum-teams to have a digital place where they can do their refinement.
                    As many teams are working remotely due to the global COVID-19 situation.
                </p>
                <p>Join a room to start refining.</p>

                <form class="rooms">
                    Room: <input type="text" v-model="joinPoker"/>
                    <input type="submit" @click.prevent="joinRoom()" value="Join room!">
                </form>

                <p>
                    <em>Suggestion: Prefix the room with your company name to ensure you are not
                        competing for a room.</em>
                </p>
            </section>

            <div class="pokerMain" v-if="this.activePoker">

                <section v-if="refinementFinished">
                    <h1 class="finished">Refinement done! 📣 🙌 🎉</h1>
                </section>

<<<<<<< HEAD
                <button @click.prevent="newStory()" class="newStory" :disabled="voteCount === 0 || observer"><i
                        class="fas fa-plus-square"></i>
                    New story
                </button>
                <span class="allVoted" v-if="voteCount === members.length">All votes are in!</span>

                <hr/>

                <form>
                    <label>Story name:
                        <input type="text"
                               v-model="storyName"
                               :class="storyNameUpdated ? 'changed' : ''"
                               @keydown="storyNameUpdated = false"
                               v-on:change="storyNameUpdated = false"
                        ></label>
                    <input type="submit" @click.prevent="setStoryName()" value="Update">
                    <i v-if="storyNameUpdated" class="fas fa-check-circle story-updated"></i>
                </form>
                <br/>

                <button
                        v-for="point of points"
                        @click.prevent="castVote(point)"
                        :class="[ 'choice',
                         votes.map( vote=>vote.currentVote ).includes( point ) ? 'picked' : '',
                         myVote === point ? 'highlighted' : '' ]">
                    <i :class="['fas','fa-mug-hot']" v-if="point === 'coffee'"></i>
                    {{ point }}
                </button>

                <hr/>

                <p :class="[ 'results', this.members.length === this.voteCount ? 'final' : '' ]">
                    <button v-for="vote of votes" class="result">
                        <i :class="['fas','fa-mug-hot']" v-if="vote.currentValue === 'coffee'"></i>
	                    <span class="initialVote" v-if="vote.initialValue !== vote.currentValue">{{ vote.initialValue }}</span>
                        {{ vote.currentValue }}
                        <div class="vote-names" v-if="groupedVoterNames && groupedVoterNames[vote.currentValue]">
                            {{ groupedVoterNames[vote.currentValue] && groupedVoterNames[vote.currentValue].join(', ') }}
=======
                <section v-if="!refinementFinished">

                    <div class="members-list-container">
                        <button @click="showMembersList = !showMembersList" :class="showMembersList ? 'pressed' : ''"><i
                                class="fas fa-clipboard-list"></i> Users ({{ members.voters.length
                            }}/{{ members.observers.length }}/{{ members.disconnected.length }})
                        </button>
                        <div :class="['members-list', showMembersList ? '' : 'hidden']">
                            <strong>Voters</strong>
                            <ul>
                                <li v-for="name in members.voters">{{ name }} <i class="fas fa-person-booth"></i></li>
                                <li v-if="!members.voters.length">None</li>
                            </ul>
                            <strong>Observers</strong>
                            <ul>
                                <li v-for="name in members.observers">{{ name }} <i class="fas fa-user-secret"></i></li>
                                <li v-if="!members.observers.length">None</li>
                            </ul>
                            <strong>Disconnected</strong>
                            <ul>
                                <li v-for="name in members.disconnected">{{ name }} <i class="fas fa-plug disconnected"></i>
                                </li>
                                <li v-if="!members.disconnected.length">None</li>
                            </ul>
>>>>>>> 2a4939dd
                        </div>
                    </div>

                    <form class="username" :class="[!nickname ? 'hover' : '']">
                        <span><i class="fas fa-signature"></i> Nickname:</span>
                        <input type="text" v-model="nickname"/>
                        <input type="submit" @click.prevent="updateNickname" value="Update"/>
                    </form>

                    <div class="observe">
                        <label>
                            <input
                                    type="checkbox"
                                    v-model="observer"
                                    @change="observerChange()"/>
                            {{ observing }}
                        </label>
                    </div>

                    <button @click="newStory()" class="newStory" :disabled="voteCount === 0 || observer"><i
                            class="fas fa-plus-square"></i>
                        New story
                    </button>
                    <span class="allVoted" v-if="voteCount === members.voters.length && members.voters.length">All votes are in!</span>
                    <button @click="refinementDone()" class="refinement-done"><i class="fas fa-clipboard-check"></i>
                        Finish refinement
                    </button>

                    <hr/>

                    <form>
                        <label>Story name:
                            <input type="text"
                                   v-model="story"
                                   :class="storyChanged ? 'changed' : ''"
                                   @keydown="storyUpdated = false"
                                   v-on:change="storyUpdated = false"
                            ></label>
                        <input type="submit" @click.prevent="setStoryName()" value="Update">
                        <i v-if="storyUpdated" class="fas fa-check-circle story-updated"></i>
                    </form>
                    <br/>

                    <button
                            v-for="point of points"
                            @click.prevent="castVote(point)"
                            :class="[ 'choice', votes.includes( point ) ? 'picked' : '', myVote === point ? 'highlighted' : '' ]">
                        <i :class="['fas','fa-mug-hot']" v-if="point === 'coffee'"></i>
                        {{ point }}
                    </button>

                    <hr/>

                    <p :class="[ 'results', this.members.voters.length === this.voteCount ? 'final' : '' ]">
                        <button v-for="vote of votes" class="result">
                            <i :class="['fas','fa-mug-hot']" v-if="vote === 'coffee'"></i>
                            {{ vote }}
                            <div class="vote-names" v-if="voteNames && voteNames[vote]">
                                {{ voteNames && voteNames[vote] && voteNames[vote].join(', ') }}
                            </div>
                        </button>
                    </p>

                    <section v-if="average !== ''">
                        <p>
                            Average: {{ average }}<br/>
                            Standard deviation: {{ standardDeviation }}<br/>
                            <strong>Average story point: {{ averagePoint }}</strong>
                        <p v-if="averageContext">
                            <strong>{{ averageContext }}</strong>
                        </p>
                    </section>

                    <div class="voting" v-if="unvotedNames.length > 0">
                        <div class="voted">
                            <strong><i class="far fa-check-circle"></i> Voted:</strong>
                            <ul>
                                <li v-for="name of votedNames">{{ name }}</li>
                            </ul>
                            <p v-if="votedNames.length === 0">Nobody voted yet.</p>
                        </div>
                        <div class="unvoted">
                            <strong><i class="far fa-times-circle"></i> Not voted yet:</strong>
                            <ul>
                                <li v-for="name of unvotedNames">{{ name }}</li>
                            </ul>
                            <p v-if="unvotedNames.length === 0">Everybody voted!</p>
                        </div>
                    </div>
                </section>

                <div :class="['storyHistory', showHistory ? '':'hidden']">
                    <h3 @click="toggleHistory()">Story history</h3>
                    <section class="story">
                        <button @click="resetHistory()" v-if="!observer" :disabled="storyHistory.length === 0"><i
                                class="fas fa-eraser"></i>
                            Reset history
                        </button>
                        <button @click="popHistory()" v-if="!observer" :disabled="storyHistory.length === 0"><i
                                class="fas fa-backspace"></i>
                            Delete last result
                        </button>
                        <section v-for="story of storyHistory">
                            <strong>Story {{ story.name || 'result' }}: {{ story.result }}</strong><br/>
                            Votes:
                            <ul>
                                <li v-for="vote of story.votes">
	                                {{ vote.voterName }}:
	                                <span class="initialVote" v-if="vote.initialValue !== vote.currentValue">{{ vote.initialValue }}</span>
	                                {{ vote.currentValue }}
                                </li>
                            </ul>
                        </section>
                    </section>
                </div>
            </div>
        </section>
    </section>

    <section class="poker" v-if="!this.activePoker">
        <h2>Features</h2>
        <h3>Voting</h3>
        <p>
            You can vote to set what amount of points you think the current story is. You can change your vote
            while one or more member has not cast a vote yet. When everybody has voted, you cannot change your
            vote anymore unless you start a new story.
        </p>
        <p>
            Observers cannot vote.
        </p>
        <p>
            Voting for a coffee-break will short-circuit the results, requiring a re-vote after the break. The
            coffee-break is not added the history.
        </p>

        <p>
            Naming a story will make the history more usable.
            It is not required to name a story!
            Everybody can name or rename a story.
            A checkmark will show if the current name is the name registered for the story on the server.
        </p>

        <h3>Rooms</h3>
        <p>
            You can join a room by entering a room name in input box above, or you can add a `?room={your room}` to the
            URL to quickly go to that room. It is recommended to share the URL if you want teammembers to join your room
            easily.
        </p>

        <h3>Nickname</h3>
        <p>
            You can change your nickname at any time. The history will store the nickname you had at the moment when all
            votes were in. Your nickname is stored in your browser, to have it remembered when you come back the next
            time.
        </p>

        <h3>Observer-mode</h3>
        <p>
            While observing you cannot vote, start a new story or reset the history. You're just a fly on the
            wall. Observer-mode is stored on a per-room setting, so when you return to a room you'll automatically be
            set as an observer or as a regular member.
        </p>

        <h3>Story history</h3>
        <p>
            The story-history will be saved as long as there are members in the room. When a member uses the
            button to reset the history it will be gone from the room. The same counts when removing the last history
            item.
        </p>
    </section>

    <section class="credits">
        Build using <a href="https://nestjs.com/" target="_blank">NestJS</a>
        & <a href="https://vuejs.org/" target="_blank">Vue.js</a>
        - <a href="https://github.com/moorscode/scrum-poker/" target="_blank">source</a> on GPL 3.0+
        &mdash;
        <i class="fas fa-plug" :class="socket.connected ? 'connected':'disconnected'" title="Connection status"></i>
    </section>
</main>

<script>
  new Vue({
    el: '#v-app',
    data: {
      socket: null,
      clientId: false,
      loading: true,
      refinementFinished: false,
      baseTitle: '',
      showMembersList: false,
      activePoker: false,
      joinPoker: '',
      currentStory: { name:'' },
      points: {},
      nickname: '',
      observer: false,
      storyName: '',
      storyNameUpdated: false,
      myVote: '',
<<<<<<< HEAD
      members: [],
=======
      members: { voters: [], observers: [], disconnected: [] },
      names: [],
>>>>>>> 2a4939dd
      votes: [],
      voteCount: 0,
      voteNames: {},
      votedNames: [],
      showHistory: false,
      storyHistory: [],
    },
    methods: {
      refinementDone () {
        this.socket.emit('finish', { poker: this.activePoker })
      },
      onRefinementDone () {
        this.refinementFinished = true
      },
      observerChange () {
        window.localStorage.setItem(this.activePoker + '-observer', this.observer)

        if (this.observer) {
          this.socket.emit('observe', { poker: this.activePoker })
        } else {
          this.joinRoom()
        }
      },
      updateNickname () {
        if (!this.nickname) return

        window.localStorage.setItem('nickname', this.nickname)
        this.socket.emit('nickname', { name: this.nickname, poker: this.activePoker })
      },
      castVote (vote) {
        if (this.observer) {
          return
        }

<<<<<<< HEAD
=======
        if (this.voteCount === this.members.voters.length) {
          return
        }

>>>>>>> 2a4939dd
        this.myVote = vote
        this.socket.emit('vote', { poker: this.activePoker, vote: vote })
      },
      setStoryName () {
        this.socket.emit('changeStoryName', { poker: this.activePoker, name: this.storyName })
      },
      newStory () {
        if (this.voteCount === 0 || this.observer) {
          return
        }

        // Confirm when not everybody has voted.
<<<<<<< HEAD
        if (this.voteCount !== this.members.length) {
=======
        if (this.voteCount !== this.members.voters.length) {
>>>>>>> 2a4939dd
          if (!window.confirm('Are you sure you want to start a new story, not all votes are in yet.')) {
            return
          }
        }

        this.storyNameUpdated = false
        this.socket.emit('newStory', { poker: this.activePoker })
      },
      resetHistory () {
        if (!window.confirm('Are you sure you want to clear the history?\n\nThis clears the history for all members in this room.')) {
          return
        }
        this.socket.emit('resetHistory', { poker: this.activePoker })
      },
      popHistory () {
        if (!window.confirm('Are you sure you want to remove the last history item?\n\nThis removes the item for all members in this room.')) {
          return
        }
        this.socket.emit('popHistory', { poker: this.activePoker })
      },
      joinRoom () {
        this.joinPoker = this.joinPoker.toLowerCase()

        this.myVote = ''
<<<<<<< HEAD
        this.members = []
=======
>>>>>>> 2a4939dd
        this.voteCount = 0

        if (this.joinPoker === '') {
          this.activePoker = ''
          return
        }

        this.socket.emit('join', { poker: this.joinPoker, name: this.nickname })
      },
      toggleHistory () {
        this.showHistory = !this.showHistory
        window.localStorage.setItem('showHistory', this.showHistory)
      },
      onJoined: function (msg) {
        const currentPoker = this.activePoker
        this.activePoker = this.joinPoker = msg.poker
        this.myVote = (msg.vote && msg.vote.currentValue) || ''

        if (currentPoker !== false && currentPoker !== this.activePoker) {
          const url = new URL(window.location)
          url.searchParams.set('room', this.activePoker)
          window.history.pushState({ room: this.activePoker }, '', url)
        }

        if (this.observer) {
          this.socket.emit('observe', { poker: this.activePoker })
        }
      },
      onStoryHistory (msg) {
        this.storyHistory = (msg.stories || []).reverse()
      },
      onReceiveVote (msg) {
        this.votes = msg.votes.sort((a, b) => a.currentValue - b.currentValue)
        this.voteCount = msg.voteCount
        this.votedNames = msg.votedNames || []
        this.groupedVoterNames = msg.groupedVoterNames || {}

        // Reset myVote when a new story is started.
        if (this.voteCount === 0) {
          this.myVote = ''
        }

<<<<<<< HEAD
        document.title = this.baseTitle + ' ' + this.voteCount + '/' + this.members.length
=======
        document.title = this.baseTitle + ' ' + this.voteCount + '/' + this.members.voters.length
>>>>>>> 2a4939dd
      },
      onPoints (msg) {
        this.points = msg.points
      },
      onPageChange (event) {
        this.joinPoker = (event.state && event.state.room) || ''
        if (this.joinPoker !== this.activePoker) {
          this.socket.emit('leave', { poker: this.activePoker })
        }
        this.joinRoom()
      },
      onStoryUpdated (msg) {
        const nameChanged = (this.currentStory.name !== msg.currentStory.name)
        this.currentStory = msg.currentStory;
        this.storyName = this.currentStory.name;

        if (nameChanged) {
          this.storyNameUpdated = true;
          setTimeout(() => this.storyNameUpdated = false, 1400)
        }
<<<<<<< HEAD
=======
      },
      onMemberList (msg) {
        this.members = msg
      },
      getFromURL (key) {
        return new URLSearchParams(window.location.search.substring(1)).get(key)
>>>>>>> 2a4939dd
      },
    },
    computed: {
      unvotedNames () {
        const result = this.members.map( member => member.name )
        for (const name of this.votedNames) {
          const index = result.indexOf(name)
          if (index !== -1) {
            result.splice(index, 1)
          }
        }
        return result
      },
      observing () {
        return this.observer ? 'Observing…' : 'Observe'
      },
      average () {
<<<<<<< HEAD
        if (! this.currentStory || this.voteCount === 0 || this.voteCount < this.members.length) {
=======
        if (this.voteCount === 0 || this.voteCount < this.members.voters.length) {
>>>>>>> 2a4939dd
          return ''
        }

        if (this.currentStory.voteAverage === 'coffee') {
            return 'Coffee break'
        }

        return this.currentStory.voteAverage;
      },
      averageContext () {
        if (this.average === '') {
          return ''
        }

        // Find the difference between the lowest and the highest votes.
        const lowestIndex = this.points.indexOf(this.votes[0]).currentValue;
        const highestIndex = this.points.indexOf(this.votes[this.votes.length - 1]).currentValue;

        if (highestIndex - lowestIndex > 2) {
          return `Large gap between lowest and highest vote: ${highestIndex - lowestIndex} cards!`
        }
      },
      pointSpread () {
        if (this.average === '') {
          return ''
        }

        // Find the difference between the lowest and the highest votes.
        const lowestIndex = this.points.indexOf(this.votes[0])
        const highestIndex = this.points.indexOf(this.votes[this.votes.length - 1])

        return highestIndex - lowestIndex
      },
      backgroundColor () {
        switch (true) {
          case this.refinementFinished:
            return 'finished'
          case this.pointSpread === '':
            return ''
          case this.pointSpread === 0:
            return 'no-spread'
          case this.pointSpread > 2:
            return 'high-spread'
          default:
            return 'normal-spread'
        }
      },
      standardDeviation () {
        if (this.average === '') {
          return ''
        }

        if (this.votes.length <= 1 || this.votes.map(vote=>vote.currentValue).indexOf('coffee') !== -1) {
          return 'n/a'
        }

        let powers = 0
        for (let i = 0; i < this.votes.length; i++) {
          powers += Math.pow(parseFloat(this.votes.map(vote=>vote.currentValue)[i]) - this.average, 2)
        }

        return Math.round(Math.sqrt(powers / this.votes.length) * 100) / 100
      },
      averagePoint () {
        if (this.average === '') {
          return ''
        }

        if (this.points.indexOf(this.average) !== -1) {
          return this.average
        }

        const rounded = Math.round(this.average * 10) / 10
        if (this.points.indexOf(rounded) !== -1) {
          return rounded
        }

        // find nearest point.
        for (let index = 0; index < this.points.length - 1; index++) {
          if (isNaN(this.points[index + 1])) {
            return this.average
          }
          if (this.average - this.points[index] > 0 && this.average - this.points[index + 1] < 0) {
            if (this.average - this.points[index] < Math.abs(this.average - this.points[index + 1])) {
              return this.points[index]
            }
            return this.points[index + 1]
          }
        }

        return ''
      },
    },
    created () {
      this.baseTitle = document.title

      this.joinPoker = this.getFromURL('room') || ''

      // Retrieve data from local storage.
      this.nickname = window.localStorage.getItem('nickname')
      this.showHistory = window.localStorage.getItem('showHistory') === 'true'
      if (this.joinPoker) {
        this.observer = window.localStorage.getItem(this.joinPoker + '-observer') === 'true'
      }

      const clientId = window.localStorage.getItem('clientId')
      if (clientId && clientId !== '' && !this.getFromURL('new-client')) {
        this.clientId = clientId
      }

      this.socket = io(window.location.protocol + '//' + window.location.hostname + ':' + location.port + window.location.pathname + 'pokers')

      this.socket.on('userId', (clientId) => {
        if (!this.clientId) {
          this.clientId = clientId
        }
        window.localStorage.setItem('clientId', this.clientId)
        this.socket.emit('identify', { id: this.clientId })
      })

      this.socket.on('welcome', this.joinRoom)
      this.socket.on('reconnect', () => {
        this.socket.emit('identify', { id: this.clientId })
      })

      this.socket.on('points', (msg) => {
        this.onPoints(msg)
        this.loading = false
      })

      this.socket.on('joined', this.onJoined)
      this.socket.on('votes', this.onReceiveVote)
<<<<<<< HEAD
      this.socket.on('history', this.onStoryHistory)
      this.socket.on('storyUpdated', this.onStoryUpdated)
=======
      this.socket.on('stories', this.onStoryHistory)
      this.socket.on('story', this.onStoryName)
      this.socket.on('member-list', this.onMemberList)
      this.socket.on('finished', this.onRefinementDone)
>>>>>>> 2a4939dd

      window.onpopstate = this.onPageChange
      window.onbeforeunload = () => {
        this.socket.emit('exit')
      }
    }
  })

</script>
</body>
</html><|MERGE_RESOLUTION|>--- conflicted
+++ resolved
@@ -43,12 +43,57 @@
                     <h1 class="finished">Refinement done! 📣 🙌 🎉</h1>
                 </section>
 
-<<<<<<< HEAD
+                <section v-if="!refinementFinished">
+
+                    <div class="members-list-container">
+                        <button @click="showMembersList = !showMembersList" :class="showMembersList ? 'pressed' : ''"><i
+                                class="fas fa-clipboard-list"></i> Users ({{ members.voters.length
+                            }}/{{ members.observers.length }}/{{ members.disconnected.length }})
+                        </button>
+                        <div :class="['members-list', showMembersList ? '' : 'hidden']">
+                            <strong>Voters</strong>
+                            <ul>
+                                <li v-for="voter in members.voters">{{ voter.name }} <i class="fas fa-person-booth"></i></li>
+                                <li v-if="!members.voters.length">None</li>
+                            </ul>
+                            <strong>Observers</strong>
+                            <ul>
+                                <li v-for="observer in members.observers">{{ observer.name }} <i class="fas fa-user-secret"></i></li>
+                                <li v-if="!members.observers.length">None</li>
+                            </ul>
+                            <strong>Disconnected</strong>
+                            <ul>
+                                <li v-for="disconnected in members.disconnected">{{ disconnected.name }} <i class="fas fa-plug disconnected"></i>
+                                </li>
+                                <li v-if="!members.disconnected.length">None</li>
+                            </ul>
+                        </div>
+                    </div>
+
+                    <form class="username" :class="[!nickname ? 'hover' : '']">
+                        <span><i class="fas fa-signature"></i> Nickname:</span>
+                        <input type="text" v-model="nickname"/>
+                        <input type="submit" @click.prevent="updateNickname" value="Update"/>
+                    </form>
+
+                    <div class="observe">
+                        <label>
+                            <input
+                                    type="checkbox"
+                                    v-model="observer"
+                                    @change="observerChange()"/>
+                            {{ observing }}
+                        </label>
+                    </div>
+
                 <button @click.prevent="newStory()" class="newStory" :disabled="voteCount === 0 || observer"><i
                         class="fas fa-plus-square"></i>
                     New story
                 </button>
-                <span class="allVoted" v-if="voteCount === members.length">All votes are in!</span>
+                <span class="allVoted" v-if="members.voters.length">All votes are in!</span>
+                <button @click="refinementDone()" class="refinement-done"><i class="fas fa-clipboard-check"></i>
+	                Finish refinement
+                </button>
 
                 <hr/>
 
@@ -69,13 +114,13 @@
                         v-for="point of points"
                         @click.prevent="castVote(point)"
                         :class="[ 'choice',
-                         votes.map( vote=>vote.currentVote ).includes( point ) ? 'picked' : '',
-                         myVote === point ? 'highlighted' : '' ]">
+                     votes.map( vote=>vote.currentVote ).includes( point ) ? 'picked' : '',
+                     myVote === point ? 'highlighted' : '' ]">
                     <i :class="['fas','fa-mug-hot']" v-if="point === 'coffee'"></i>
                     {{ point }}
                 </button>
 
-                <hr/>
+                    <hr/>
 
                 <p :class="[ 'results', this.members.length === this.voteCount ? 'final' : '' ]">
                     <button v-for="vote of votes" class="result">
@@ -84,94 +129,9 @@
                         {{ vote.currentValue }}
                         <div class="vote-names" v-if="groupedVoterNames && groupedVoterNames[vote.currentValue]">
                             {{ groupedVoterNames[vote.currentValue] && groupedVoterNames[vote.currentValue].join(', ') }}
-=======
-                <section v-if="!refinementFinished">
-
-                    <div class="members-list-container">
-                        <button @click="showMembersList = !showMembersList" :class="showMembersList ? 'pressed' : ''"><i
-                                class="fas fa-clipboard-list"></i> Users ({{ members.voters.length
-                            }}/{{ members.observers.length }}/{{ members.disconnected.length }})
-                        </button>
-                        <div :class="['members-list', showMembersList ? '' : 'hidden']">
-                            <strong>Voters</strong>
-                            <ul>
-                                <li v-for="name in members.voters">{{ name }} <i class="fas fa-person-booth"></i></li>
-                                <li v-if="!members.voters.length">None</li>
-                            </ul>
-                            <strong>Observers</strong>
-                            <ul>
-                                <li v-for="name in members.observers">{{ name }} <i class="fas fa-user-secret"></i></li>
-                                <li v-if="!members.observers.length">None</li>
-                            </ul>
-                            <strong>Disconnected</strong>
-                            <ul>
-                                <li v-for="name in members.disconnected">{{ name }} <i class="fas fa-plug disconnected"></i>
-                                </li>
-                                <li v-if="!members.disconnected.length">None</li>
-                            </ul>
->>>>>>> 2a4939dd
                         </div>
-                    </div>
-
-                    <form class="username" :class="[!nickname ? 'hover' : '']">
-                        <span><i class="fas fa-signature"></i> Nickname:</span>
-                        <input type="text" v-model="nickname"/>
-                        <input type="submit" @click.prevent="updateNickname" value="Update"/>
-                    </form>
-
-                    <div class="observe">
-                        <label>
-                            <input
-                                    type="checkbox"
-                                    v-model="observer"
-                                    @change="observerChange()"/>
-                            {{ observing }}
-                        </label>
-                    </div>
-
-                    <button @click="newStory()" class="newStory" :disabled="voteCount === 0 || observer"><i
-                            class="fas fa-plus-square"></i>
-                        New story
                     </button>
-                    <span class="allVoted" v-if="voteCount === members.voters.length && members.voters.length">All votes are in!</span>
-                    <button @click="refinementDone()" class="refinement-done"><i class="fas fa-clipboard-check"></i>
-                        Finish refinement
-                    </button>
-
-                    <hr/>
-
-                    <form>
-                        <label>Story name:
-                            <input type="text"
-                                   v-model="story"
-                                   :class="storyChanged ? 'changed' : ''"
-                                   @keydown="storyUpdated = false"
-                                   v-on:change="storyUpdated = false"
-                            ></label>
-                        <input type="submit" @click.prevent="setStoryName()" value="Update">
-                        <i v-if="storyUpdated" class="fas fa-check-circle story-updated"></i>
-                    </form>
-                    <br/>
-
-                    <button
-                            v-for="point of points"
-                            @click.prevent="castVote(point)"
-                            :class="[ 'choice', votes.includes( point ) ? 'picked' : '', myVote === point ? 'highlighted' : '' ]">
-                        <i :class="['fas','fa-mug-hot']" v-if="point === 'coffee'"></i>
-                        {{ point }}
-                    </button>
-
-                    <hr/>
-
-                    <p :class="[ 'results', this.members.voters.length === this.voteCount ? 'final' : '' ]">
-                        <button v-for="vote of votes" class="result">
-                            <i :class="['fas','fa-mug-hot']" v-if="vote === 'coffee'"></i>
-                            {{ vote }}
-                            <div class="vote-names" v-if="voteNames && voteNames[vote]">
-                                {{ voteNames && voteNames[vote] && voteNames[vote].join(', ') }}
-                            </div>
-                        </button>
-                    </p>
+                </p>
 
                     <section v-if="average !== ''">
                         <p>
@@ -213,7 +173,7 @@
                             Delete last result
                         </button>
                         <section v-for="story of storyHistory">
-                            <strong>Story {{ story.name || 'result' }}: {{ story.result }}</strong><br/>
+                            <strong>Story {{ story.name || 'result' }}: {{ story.voteAverage }}</strong><br/>
                             Votes:
                             <ul>
                                 <li v-for="vote of story.votes">
@@ -309,12 +269,7 @@
       storyName: '',
       storyNameUpdated: false,
       myVote: '',
-<<<<<<< HEAD
-      members: [],
-=======
       members: { voters: [], observers: [], disconnected: [] },
-      names: [],
->>>>>>> 2a4939dd
       votes: [],
       voteCount: 0,
       voteNames: {},
@@ -349,13 +304,6 @@
           return
         }
 
-<<<<<<< HEAD
-=======
-        if (this.voteCount === this.members.voters.length) {
-          return
-        }
-
->>>>>>> 2a4939dd
         this.myVote = vote
         this.socket.emit('vote', { poker: this.activePoker, vote: vote })
       },
@@ -368,11 +316,7 @@
         }
 
         // Confirm when not everybody has voted.
-<<<<<<< HEAD
-        if (this.voteCount !== this.members.length) {
-=======
         if (this.voteCount !== this.members.voters.length) {
->>>>>>> 2a4939dd
           if (!window.confirm('Are you sure you want to start a new story, not all votes are in yet.')) {
             return
           }
@@ -397,10 +341,6 @@
         this.joinPoker = this.joinPoker.toLowerCase()
 
         this.myVote = ''
-<<<<<<< HEAD
-        this.members = []
-=======
->>>>>>> 2a4939dd
         this.voteCount = 0
 
         if (this.joinPoker === '') {
@@ -443,11 +383,7 @@
           this.myVote = ''
         }
 
-<<<<<<< HEAD
-        document.title = this.baseTitle + ' ' + this.voteCount + '/' + this.members.length
-=======
         document.title = this.baseTitle + ' ' + this.voteCount + '/' + this.members.voters.length
->>>>>>> 2a4939dd
       },
       onPoints (msg) {
         this.points = msg.points
@@ -468,20 +404,17 @@
           this.storyNameUpdated = true;
           setTimeout(() => this.storyNameUpdated = false, 1400)
         }
-<<<<<<< HEAD
-=======
       },
       onMemberList (msg) {
         this.members = msg
       },
       getFromURL (key) {
         return new URLSearchParams(window.location.search.substring(1)).get(key)
->>>>>>> 2a4939dd
       },
     },
     computed: {
       unvotedNames () {
-        const result = this.members.map( member => member.name )
+        const result = this.members.voters.map( member => member.name )
         for (const name of this.votedNames) {
           const index = result.indexOf(name)
           if (index !== -1) {
@@ -494,11 +427,7 @@
         return this.observer ? 'Observing…' : 'Observe'
       },
       average () {
-<<<<<<< HEAD
-        if (! this.currentStory || this.voteCount === 0 || this.voteCount < this.members.length) {
-=======
         if (this.voteCount === 0 || this.voteCount < this.members.voters.length) {
->>>>>>> 2a4939dd
           return ''
         }
 
@@ -631,15 +560,10 @@
 
       this.socket.on('joined', this.onJoined)
       this.socket.on('votes', this.onReceiveVote)
-<<<<<<< HEAD
       this.socket.on('history', this.onStoryHistory)
       this.socket.on('storyUpdated', this.onStoryUpdated)
-=======
-      this.socket.on('stories', this.onStoryHistory)
-      this.socket.on('story', this.onStoryName)
       this.socket.on('member-list', this.onMemberList)
       this.socket.on('finished', this.onRefinementDone)
->>>>>>> 2a4939dd
 
       window.onpopstate = this.onPageChange
       window.onbeforeunload = () => {
